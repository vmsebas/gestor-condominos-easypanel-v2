--- conflicted
+++ resolved
@@ -1,16 +1,10 @@
 version: '3.8'
 
 services:
-  gestor-condominos:
+  app:
     build:
       context: .
       dockerfile: Dockerfile
-<<<<<<< HEAD
-    container_name: gestor-condominos
-    restart: unless-stopped
-    env_file:
-      - /Users/mini-server/server/.secrets/apps/gestor-condominos.env
-=======
     ports:
       - "${PORT:-3002}:3002"
       - "5173:5173"
@@ -21,29 +15,13 @@
       - JWT_SECRET=${JWT_SECRET:-your-secret-key-here}
       - VITE_API_URL=${VITE_API_URL:-http://localhost:3002}
       - VITE_APP_URL=${VITE_APP_URL:-http://localhost:3002}
->>>>>>> b32e4aac
     volumes:
       - ./uploads:/app/uploads
       - ./logs:/app/logs
-    networks:
-      - traefik-net
-    labels:
-      # Traefik
-      - "traefik.enable=true"
-      - "traefik.http.routers.gestor.rule=Host(`gestor.local`)"
-      - "traefik.http.services.gestor.loadbalancer.server.port=3002"
-      # Metadata
-      - "app.name=gestor-condominos"
-      - "app.environment=production"
-      - "app.description=Condominium Management System"
+    restart: unless-stopped
     healthcheck:
       test: ["CMD", "wget", "--no-verbose", "--tries=1", "--spider", "http://localhost:3002/api/health"]
       interval: 30s
       timeout: 10s
       retries: 3
-      start_period: 40s
-    # NO exponer puerto - Traefik lo gestiona
-
-networks:
-  traefik-net:
-    external: true+      start_period: 40s